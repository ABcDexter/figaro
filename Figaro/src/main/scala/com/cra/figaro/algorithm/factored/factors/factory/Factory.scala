--- conflicted
+++ resolved
@@ -320,83 +320,46 @@
   def makeFactorsForElement[Value](elem: Element[_], upper: Boolean = false, parameterized: Boolean = false) = {
     val variable = Variable(elem)
     val comp = Variable.cc(elem)
-<<<<<<< HEAD
-    comp match {
-      // If the element is a chain, we need to create subproblems for each value of the chain
-      // to create factors accordingly
-      case chainComp: ChainComponent[_, _] =>
-        val chain = chainComp.chain
-        val chainMap = LazyValues(elem.universe).getMap(chain)
-        chainMap.foreach(f => {
-          val subproblem = new NestedProblem(Variable.cc, f._2)
-          Variable.cc.expansions += (chain.chainFunction, f._1) -> subproblem
-        })
-      // If the element is a MakeArray, we need mark that it has been expanded. Note that
-      // the normal Values call will expand the MakeArray, we are just setting the max expansion here
-      case maComp: MakeArrayComponent[_] =>
-        val ma = maComp.makeArray
-        maComp.maxExpanded = Variable.cc(ma.numItems).range.regularValues.max
-      // If the element is an apply, we need to populate the Apply map used by the factor creation
-      case applyComp: ApplyComponent[Value] =>
-        val apply = applyComp.apply
-        val applyMap = LazyValues(elem.universe).getMap(apply)
-        applyComp.setMap(applyMap)
-      case atomicComp: ValuesAtomicComponent[Value] =>
-        // The range for this component was generated, but not its distribution
-        // This computes the probability mass for each value in the range
-        atomicComp.probs = atomicComp.discretize()
-      case _ => ()
-    }
-    // Make the constraint and non-constraint factors for the element by calling the
-    // component factor makers    
-    val constraint = if (upper) {
-      comp.constraintFactors(Upper)
-    } else {
-      comp.constraintFactors(Lower)
-    }
-    constraint ::: comp.nonConstraintFactors(parameterized)
-=======
     if (elem.intervention.isDefined) {
-      val factor = new BasicFactor[Double](List(), List(variable))
+      val factor = new DenseFactor[Double](List(), List(variable))
       factor.set(List(0), 1.0)
       List(factor)
-    } else {
-      elem match {
+    }
+    else {
+      comp match {
         // If the element is a chain, we need to create subproblems for each value of the chain
         // to create factors accordingly
-        case c: Chain[_, _] => {
-          val chainMap = LazyValues(elem.universe).getMap(c)
+        case chainComp: ChainComponent[_, _] =>
+          val chain = chainComp.chain
+          val chainMap = LazyValues(elem.universe).getMap(chain)
           chainMap.foreach(f => {
             val subproblem = new NestedProblem(Variable.cc, f._2)
-            Variable.cc.expansions += (c.chainFunction, f._1) -> subproblem
+            Variable.cc.expansions += (chain.chainFunction, f._1) -> subproblem
           })
-        }
         // If the element is a MakeArray, we need mark that it has been expanded. Note that
         // the normal Values call will expand the MakeArray, we are just setting the max expansion here
-        case ma: MakeArray[_] => {
-          val maC = Variable.cc(ma)
-          maC.maxExpanded = Variable.cc(ma.numItems).range.regularValues.max
-        }
+        case maComp: MakeArrayComponent[_] =>
+          val ma = maComp.makeArray
+          maComp.maxExpanded = Variable.cc(ma.numItems).range.regularValues.max
         // If the element is an apply, we need to populate the Apply map used by the factor creation
-        case a: Apply[Value] => {
-          val applyComp = comp.asInstanceOf[ApplyComponent[Value]]
-          val applyMap = LazyValues(elem.universe).getMap(a)
+        case applyComp: ApplyComponent[Value] =>
+          val apply = applyComp.apply
+          val applyMap = LazyValues(elem.universe).getMap(apply)
           applyComp.setMap(applyMap)
-        }
+        case atomicComp: ValuesAtomicComponent[Value] =>
+          // The range for this component was generated, but not its distribution
+          // This computes the probability mass for each value in the range
+          atomicComp.probs = atomicComp.discretize()
         case _ => ()
       }
       // Make the constraint and non-constraint factors for the element by calling the
       // component factor makers
       val constraint = if (upper) {
-        comp.makeConstraintFactors(Upper)
         comp.constraintFactors(Upper)
       } else {
-        comp.makeConstraintFactors(Lower)
         comp.constraintFactors(Lower)
       }
-      comp.makeNonConstraintFactors(parameterized)
-      constraint ::: comp.nonConstraintFactors
-    }
->>>>>>> 3d7e11ab
+      constraint ::: comp.nonConstraintFactors(parameterized)
+    }
   }
 }